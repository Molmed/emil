##' @import foreach
{}


##' Expand classes to same size
##'
##' Add duplicates of observations in smaller classes to make all class sizes
##' equal.
##'
##' @param y Class membership vector.
##' @param balanced Logical, whether to make sure all objects within a class occur
##'   as closely as possible to an equal number of counts.
##' @return A vector of indices of \code{y} which gives equal class sizes.
##' @examples
##' y <- runif(20) < .7
##' table(y)
##' table(y[expand.classes(y)])
##' @author Christofer Backlin
##' @export
expand.classes <- function(y, balanced=TRUE){
    if(!is.factor(y)) y <- factor(y)
    n <- max(table(y))
    sort(foreach(idx=split(1:length(y), y), .combine=c) %do% {
        if(balanced) {
            c(idx, rep(sample(idx), length.out=n-length(idx)))
        } else {
            c(idx, sample(idx, n-length(idx), replace=TRUE))
        }
    })
}


##' Generate groups for crossvalidation
##'
##' This function is correct and working perfectly but should be tidied up
##' internally when I get the time.
##'
##' @param y Objects to be divided into groups. Can either be supplied as the
##'   data itself or as a scalar which is interpreted as number of objects.
##' @param nfold Number of folds.
##' @param nrep Number of fold sets to generate.
##' @param balanced Whether the groups should be balanced or not, i.e. if the
##'   class ratio over groups should be kept constant (as far as possible).
##' @param subset Which objects in \code{y} that are to be selected from (and
##'   which that are to be held out). Observations no in \code{subset} are coded
##'   as \code{NA} in the returned matrix.
##' @param include.na Whether to let the \code{NA} values of \code{y} be part of
##'   the crossvalidatiton set. Otherwise they are set to \code{FALSE} in all
##'   folds.
##' @return A list of numeric vectors containing the indices of the objects in
##'   each fold.
##' @examples
##' y <- factor(runif(60) >= .5)
##' cv <- crossval.groups(y)
##' image(cv)
##' inner.cv <- lapply(as.data.frame(cv), function(x) crossval.groups(y, subset=!x))
##' @seealso crossval, expand.smaller.class
##' @author Christofer \enc{Bäcklin}{Backlin}
##' @export
crossval.groups <- function(y, nfold=10, nrep=1, balanced=is.factor(y), subset=TRUE, include.na=FALSE){
    n <- if(length(y) == 1) y else length(y)
    if(n < nfold) stop("Number of objects cannot be smaller than number of groups")
    if(is.outcome(y)) y <- factor(integer.events(y))
    if(include.na && is.factor(y)){
        y <- factor(y, levels=c(levels(y), "NA-proxy-level"))
        y[is.na(y)] <- "NA-proxy-level"
    }
    
    folds <- foreach(r = 1:nrep, .combine=cbind) %do% {
        idx <- if(!balanced){
            sample((1:n)[subset])
        } else {
            levs <- if(is.factor(y)) levels(y) else unique(y)
            foreach(lev=levs[order(table(y[subset]))], .combine=c) %do% {
                w <- which(y == lev)
                w <- w[w %in% (1:n)[subset]]
                if(length(w) < 2) w else sample(w)
            }
        }
        idx <- matrix(c(idx, rep(NA, ceiling(length(idx)/nfold)*nfold-length(idx))), ncol=nfold, byrow=TRUE)
        apply(idx, 2, function(i) 1:n %in% i)
    }
    if(!include.na && !is.factor(y)) folds[is.na(y),] <- FALSE
    # Make observations not in the subset equal to NA
    folds[-(1:n)[subset],] <- NA

    class(folds) <- c("crossval", "matrix")
    dimnames(folds) <- list(NULL, `rep:fold`=paste(rep(1:nrep, each=nfold), rep(1:nfold, nrep), sep=":"))
    attr(folds, "nfold") <- nfold
    attr(folds, "nrep") <- nrep
    return(folds)
}


##' Generate groups for repeated hold out
##'
##' @param y Objects to be divided into groups. Can either be supplied as the
##'   data itself or as a scalar which is interpreted as number of objects.
##' @param frac Fraction of objects to hold out (0 < frac < 1).
##' @param nrep Number of replicates.
##'   from design sets.
##' @param balanced Whether the groups should be balanced or not, i.e. if the
##'   class ratio over groups should be kept constant.
##' @param subset Which objects in \code{y} that are to be selected from (and
##'   which that are to be held out).
##' @return A list of two vectors or data.frames, depending on \code{ngroup},
##'   containing indices of objects that go into each group.
##' @examples
##' holdout.groups(50, 1/3)
##' holdout.groups(factor(runif(60) >= .5))
##' @seealso crossval.groups
##' @author Christofer Backlin
##' @export
holdout.groups <- function(y=NULL, frac=.5, nrep=1, balanced=is.factor(y), subset=TRUE){
    n <- if(length(y) == 1) y else length(y)
    class.idx <- if(balanced){
        lapply(levels(y), function(lev) intersect(which(y == lev), (1:n)[subset]))
    } else {
        list((1:n)[subset])
    }
    class.ho <- round(frac*sapply(class.idx, length))
    ho <- as.matrix(foreach(r = 1:nrep, .combine=cbind) %do% {
        idx <- rep(NA, n)
        idx[subset] <- FALSE
        foreach(ci = class.idx, c.ho = class.ho) %do% {
            idx[sample(ci, c.ho)] <- TRUE
        }
        return(idx)
    })
    class(ho) <- c("holdout", "matrix")
    dimnames(ho) <- list(NULL, replicate=NULL)
    return(ho)
}


##' Extract or replace parts of a crossval matrix
##' 
##' These class methods are designed to maintain the classes and attributes
##' of crossval matrices, something which naturally the ordinary
##' \code{\link{[}} is not.
##' 
##' @method [ crossval
##' @param x Object to be subsetted.
##' @param i Row indices.
##' @param j Col indices.
##' @param silent Wether to warn if the subset in itself is not a valid cross
##'   validation scheme.
##' @return See \code{\link{[}}.
##' @examples
##' cv <- crossval.groups(20, nfold=5, nrep=10)
##' cv2 <- cv[, 11:20]
##' class(cv2)
##' attr(cv2, "nrep")
##' cv[, 1:10] <- cv2
##' @author Christofer \enc{Bäcklin}{Backlin}
##' @rdname extract.crossval
##' @export
`[.crossval` <- function(x, i=TRUE, j=TRUE, silent=TRUE){
    y <- unclass(x)[i, j, drop=FALSE]

    nfold <- attr(x, "nfold")
    nrep <- attr(x, "nrep")

    if(ncol(y) %% nfold != 0){
        valid <- FALSE                                                  # The number of columns is not a multiple of the number of folds
    } else {
        ok <- foreach(k = 1:(ncol(y)/nfold), .combine=cbind) %do% {     # Go through all sets of folds
            apply(y[, 1:nfold + (k-1)*nfold,drop=FALSE], 1, function(r){           # and make sure every row is either
                if(all(is.na(r))) 
                   NA                                                   # all NA
                else
                   !any(is.na(r)) && sum(r) == 1                        # or has no NA and exactly one element == TRUE
            })
        }
        ok <- apply(as.matrix(ok), 1, function(r){                      # Make sure all folds
            all(is.na(r)) || (!any(is.na(r)) && all(r))                 # have the same NA rows or are all valid
        })
        valid <- all(ok)
    }
    if(valid){
        class(y) <- class(x)
        attr(y, "nfold") <- nfold
        attr(y, "nrep") <- length((1:ncol(x))[j])/nfold
    } else {
        class(y) <- c("holdout", class(y))
        attr(y, "nrep") <- ncol(y)
        if(!silent) warning("Extracted subset is not a valid crossvalidation set. Converted to holdout set.")
    }
    return(y)
}


##' Extract or replace parts of a holdout matrix
##' 
##' @method [ holdout
##' @param x Object to be subsetted.
##' @param i Row indices.
##' @param j Col indices.
##' @return See \code{\link{[}}.
##' @examples
##' ho <- holdout.groups(20, frac=1/3, nrep=10)
##' ho2 <- ho[, 4:6]
##' class(ho2)
##' ho[, 1:3] <- ho2
##' @author Christofer \enc{Bäcklin}{Backlin}
##' @rdname extract.holdout
##' @export
`[.holdout` <- function(x, i=TRUE, j=TRUE){
    y <- unclass(x)[i, j, drop=FALSE]
    col.sums <- apply(y, 2, sum)
    valid <- all(col.sums == col.sums[1])
    if(valid){
        class(y) <- class(x)
    }# else {
    #    warning("Extracted subset is not a valid holdout set. Class membership is discarded.")
    #}
    return(y)
}


##' Coerce crossval matrix to a Data Frame
##' 
##' @method as.data.frame crossval
##' @param x crossval object
##' @param ... Sent to \code{\link{as.data.frame}}
##' @param save.class Logical, if true class and attributes will be preserved.
##' @return crossval data.frame.
##' @author Christofer \enc{Bäcklin}{Backlin}
##' @export
as.data.frame.crossval <- function(x, ..., save.class=FALSE){
    y <- as.data.frame(unclass(x), ...)
    if(save.class){
        attr(y, "nfold") <- attr(x, "nfold")
        attr(y, "nrep") <- attr(x, "nrep")
        class(y) <- c("crossval", "data.frame")
    }
    return(y)
}


##' Coerce holdout matrix to a Data Frame
##' 
##' @method as.data.frame holdout
##' @param x holdout object
##' @param ... Sent to \code{\link{as.data.frame}}
##' @param save.class Logical, if true class will be preserved.
##' @return holdout data.frame.
##' @author Christofer \enc{Bäcklin}{Backlin}
##' @export
as.data.frame.holdout <- function(x, ..., save.class=FALSE){
    y <- as.data.frame(unclass(x), ...)
    if(save.class){
        class(y) <- c("holdout", "data.frame")
    }
    return(y)
}


##' Plot crossval replicates as a heatmap
##' 
##' @method image crossval
##' @param x Crossval matrix as returned by \code{\link{crossval.groups}}.
##' @param ... Ignored, kept for S3 consistency.
##' @return Nothing
##' @examples
##' image(crossval.groups(60, nfold=3, nrep=8))
##' @author Christofer \enc{Bäcklin}{Backlin}
##' @export
image.crossval <- function(x, ...){
    col.matrix <- matrix(c("red", "yellow", "blue", "green")
                         [1 + unclass(x) + 2*(as.integer(gl(2, nrow(x)*attr(x, "nfold"), length(x)))-1)],
                         nrow(x), ncol(x))
    col.matrix[is.na(x)] <- "transparent"
    plot(c(.5, ncol(x)+.5), c(.5, nrow(x)+.5), type="n", xlab="Folds & Replicates", ylab="Observations/Objects")
    rasterImage(col.matrix, .5, .5, ncol(x)+.5, nrow(x)+.5, interpolate=FALSE)
}


##' Plot holdout replicates as a heatmap
##' 
##' @method image holdout
##' @param x Holdout matrix as returned by \code{\link{holdout.groups}}.
##' @param ... Ignored, kept for S3 consistency.
##' @return Nothing
##' @examples
##' image(holdout.groups(60, frac=1/3, nrep=20))
##' @author Christofer \enc{Bäcklin}{Backlin}
##' @export
image.holdout <- function(x, ...){
    col.matrix <- matrix(c("red", "yellow", "blue", "green")
                         [1 + unclass(x) + 2*(as.integer(gl(2, nrow(x), length(x)))-1)],
                         nrow(x), ncol(x))
    col.matrix[is.na(x)] <- "transparent"
    plot(c(.5, ncol(x)+.5), c(.5, nrow(x)+.5), type="n", xlab="Replicates", ylab="Observations/Objects")
    rasterImage(col.matrix, .5, .5, ncol(x)+.5, nrow(x)+.5, interpolate=FALSE)
}


##' Assemble cross validation folds of batch predictions into complete replicates
##'
##' All fields present in any replicate will be passed on to the assembly.
##' Fields that match \code{test.subset} in length (e.g. \code{pred}) or
##' number of rows will be assebled into combined vectors, matrices or data frames.
##' Fields that do not match \code{test.subset} (e.g. \code{fit} or
##' \code{error}) will be assembled into lists.
##'
##' @param batch List of predictions, as returned by \code{\link{batch.design}}
##'   or \code{\link{predict}}.
##' @param y True class labels. If supplied ROC curve will be calculated (only
##'   for binary problems).  
##' @param test.subset CV folds, as returned by \code{\link{crossval.groups}}.
##' @param subset Subset of data to design on.
##' @return A combined prediction object on the same form as returned by
##'   \code{\link{design}} and \code{\link{predict}}.
##' @examples
##' # TODO
##' @author Christofer \enc{Bäcklin}{Backlin}
##' @seealso assemble, subtree
##' @export
assemble.cv <- function(batch, y=NULL, subset=TRUE, test.subset){
    if(missing(test.subset)) stop("test.subset missing.")
    if(!identical(subset, TRUE)){
        y <- y[subset]
        test.subset <- test.subset[subset,]
    }

    # Find out what fields there are and which are to be assembled
    types <- names(batch[[1]])
    names(types) <- types   # To preserve names of lapply and mapply
    fields <- lapply(types, function(type){
        my.fields <- unique(unlist(lapply(subtree(batch, T, type, flatten=1), names)))
        sapply(my.fields, function(field){
            f <- subtree(batch, T, type, field, flatten=2)
            if(all(sapply(f, is.vector)) || all(sapply(f, is.factor))){
<<<<<<< HEAD
                return(all(sapply(f, length) == apply(test.subset, 2, sum)))
            } else if(all(sapply(f, is.matrix)) || all(sapply(f, is.data.frame))){
                return(all(sapply(f, nrow) == apply(test.subset, 2, sum)))
=======
                return(all(sapply(f, length) == apply(test.subset, 2, sum, na.rm=TRUE)))
            } else if(all(sapply(f, is.matrix)) || all(sapply(f, is.data.frame))){
                return(all(sapply(f, nrow) == apply(test.subset, 2, sum, na.rm=TRUE)))
>>>>>>> 85a6289f
            } else {
                return(FALSE)
            }
        })
    })

    # Assemble
    nrep <- attr(test.subset, "nrep")
    nfold <- attr(test.subset, "nfold")
    res <- lapply(1:nrep, function(r){
        rr <- 1:nfold + (r-1)*nfold
        lapply(types, function(type){
            mapply(function(field, do.assemble){
                f <- subtree(batch, rr, type, field, flatten=2)
                if(do.assemble){
                    return(assemble(f, test.subset[,rr]))
                } else {
                    return(f)
                }
            }, names(fields[[type]]), fields[[type]], SIMPLIFY=FALSE)
        })
    })
    return(res)
}


##' Assemble a list of values calculated with a CV or repeated holdout scheme
##' 
##' This function serves as a generalization of \code{\link{assemble.cv}} which
##' only accepts prediction objects of the type returned by the functions of
##' this package.
##' 
##' @param x List of values.
##' @param test.subset Matrix of test subsets as returned by
##'   \code{\link{crossval.groups}} or \code{\link{holdout.groups}}.
##' @return A matrix with rows corresponding to observations and values
##'   assembled across CV folds/HO replicates.
##' @examples
##' # TODO
##' @author Christofer \enc{Bäcklin}{Backlin}
##' @export
assemble <- function(x, test.subset){
    if(is.matrix(x[[1]])){
        # Matrix assembly
        if(!inherits(test.subset, "crossval"))
            stop("Matrix assembly is only implemented for cross validation runs.")
        values <- vector("list", attr(test.subset, "nrep"))
        for(i in 1:attr(test.subset, "nrep")){
            values[[i]] <- matrix(NA, nrow(test.subset), ncol(x[[1]]))
            for(j in 1:attr(test.subset, "nfold")){
                k <- j+(i-1)*attr(test.subset, "nfold")
                values[[i]][test.subset[, k], ] <- x[[k]]
            }
        }
    } else {
        # Vector assembly
        if(inherits(test.subset, "crossval")){
            values <- matrix(NA, nrow(test.subset), attr(test.subset, "nrep"))
            for(i in 1:attr(test.subset, "nrep")){
                for(j in 1:attr(test.subset, "nfold")){
                    k <- j+(i-1)*attr(test.subset, "nfold")
                    values[test.subset[, k], i] <- x[[k]]
                }
            }
        } else if(inherits(test.subset, "holdout")) {
            values <- mapply(function(y, i){
                z <- rep(NA, nrow(test.subset))
                z[i] <- y
                return(z)
            }, x, as.data.frame(test.subset))
        }
        if(is.factor(x[[1]])){
            values <- as.data.frame(lapply(as.data.frame(values), function(v){
                return(factor(v, levels=1:length(levels(x[[1]])), labels=levels(x[[1]])))
            }))
        }
    }
    return(values)
}
<|MERGE_RESOLUTION|>--- conflicted
+++ resolved
@@ -332,15 +332,9 @@
         sapply(my.fields, function(field){
             f <- subtree(batch, T, type, field, flatten=2)
             if(all(sapply(f, is.vector)) || all(sapply(f, is.factor))){
-<<<<<<< HEAD
-                return(all(sapply(f, length) == apply(test.subset, 2, sum)))
-            } else if(all(sapply(f, is.matrix)) || all(sapply(f, is.data.frame))){
-                return(all(sapply(f, nrow) == apply(test.subset, 2, sum)))
-=======
                 return(all(sapply(f, length) == apply(test.subset, 2, sum, na.rm=TRUE)))
             } else if(all(sapply(f, is.matrix)) || all(sapply(f, is.data.frame))){
                 return(all(sapply(f, nrow) == apply(test.subset, 2, sum, na.rm=TRUE)))
->>>>>>> 85a6289f
             } else {
                 return(FALSE)
             }
